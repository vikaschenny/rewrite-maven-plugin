--- conflicted
+++ resolved
@@ -1,167 +1,165 @@
-package org.openrewrite.maven;
-
-import io.micrometer.core.instrument.MeterRegistry;
-import org.apache.maven.model.Resource;
-import org.apache.maven.plugin.AbstractMojo;
-import org.apache.maven.plugin.MojoExecutionException;
-import org.apache.maven.plugins.annotations.Parameter;
-import org.apache.maven.project.MavenProject;
-import org.openrewrite.*;
-import org.openrewrite.config.YamlResourceLoader;
-import org.openrewrite.java.JavaParser;
-import org.openrewrite.java.style.ImportLayoutStyle;
-import org.openrewrite.properties.PropertiesParser;
-import org.openrewrite.yaml.YamlParser;
-
-import java.io.File;
-import java.io.FileInputStream;
-import java.io.IOException;
-import java.nio.file.Files;
-import java.nio.file.Path;
-import java.nio.file.Paths;
-import java.util.*;
-import java.util.stream.Stream;
-
-import static java.util.Collections.emptyList;
-import static java.util.stream.Collectors.toList;
-import static java.util.stream.Collectors.toSet;
-
-public abstract class AbstractRewriteMojo extends AbstractMojo {
-    @Parameter(property = "configLocation", defaultValue = "rewrite.yml")
-    String configLocation;
-
-    @Parameter(defaultValue = "${project}", readonly = true, required = true)
-    protected MavenProject project;
-
-    @Parameter(property = "activeRecipes", defaultValue = "default")
-    String activeRecipes;
-
-    @Parameter(property = "metricsUri")
-    private String metricsUri;
-
-    @Parameter(property = "metricsUsername")
-    private String metricsUsername;
-
-    @Parameter(property = "metricsPassword")
-    private String metricsPassword;
-
-    @Parameter(property = "recipes")
-    private List<MavenRecipeConfiguration> recipes;
-
-    protected RefactorPlan plan() throws MojoExecutionException {
-        RefactorPlan.Builder plan = RefactorPlan.builder()
-                .compileClasspath(project.getArtifacts().stream()
-                        .map(d -> d.getFile().toPath())
-                        .collect(toList()))
-                .scanResources()
-                .scanUserHome();
-
-<<<<<<< HEAD
-        if (profiles != null) {
-            profiles.forEach(profile -> plan.loadRecipe(profile.toRecipeConfiguration()));
-=======
-        if (recipes != null) {
-            recipes.forEach(recipe -> plan.loadRecipe(recipe.toRecipeConfiguration()));
->>>>>>> 49231566
-        }
-
-        File rewriteConfig = new File(project.getBasedir() + "/" + configLocation);
-        if (rewriteConfig.exists()) {
-            try (FileInputStream is = new FileInputStream(rewriteConfig)) {
-                YamlResourceLoader resourceLoader = new YamlResourceLoader(is);
-                plan.loadRecipes(resourceLoader);
-                plan.loadVisitors(resourceLoader);
-            } catch (IOException e) {
-                throw new MojoExecutionException("Unable to load rewrite configuration", e);
-            }
-        }
-
-        return plan.build();
-    }
-
-    protected Collection<Change> listChanges() throws MojoExecutionException {
-        try (MeterRegistryProvider meterRegistryProvider = new MeterRegistryProvider(getLog(),
-                metricsUri, metricsUsername, metricsPassword)) {
-            MeterRegistry meterRegistry = meterRegistryProvider.registry();
-
-            RefactorPlan plan = plan();
-            Set<String> recipes = Arrays.stream(activeRecipes.split(","))
-                    .map(String::trim)
-                    .collect(toSet());
-
-            Collection<RefactorVisitor<?>> visitors = plan.visitors(recipes);
-
-            List<SourceFile> sourceFiles = new ArrayList<>();
-            List<Path> javaSources = new ArrayList<>();
-            javaSources.addAll(listJavaSources(project.getBuild().getSourceDirectory()));
-            javaSources.addAll(listJavaSources(project.getBuild().getTestSourceDirectory()));
-
-            List<Path> dependencies = project.getArtifacts().stream()
-                    .map(d -> d.getFile().toPath())
-                    .collect(toList());
-
-            ImportLayoutStyle importLayoutStyle = plan.style(ImportLayoutStyle.class, recipes);
-            sourceFiles.addAll(JavaParser.fromJavaVersion()
-                    .importStyle(importLayoutStyle)
-                    .classpath(dependencies)
-                    .logCompilationWarningsAndErrors(false)
-                    .meterRegistry(meterRegistry)
-                    .build()
-                    .parse(javaSources, project.getBasedir().toPath()));
-
-            sourceFiles.addAll(
-                    new YamlParser().parse(
-                            Stream.concat(project.getBuild().getResources().stream(), project.getBuild().getTestResources().stream())
-                                    .map(Resource::getTargetPath)
-                                    .filter(Objects::nonNull)
-                                    .filter(it -> it.endsWith(".yml") || it.endsWith(".yaml"))
-                                    .map(Paths::get)
-                                    .collect(toList()),
-                            project.getBasedir().toPath())
-            );
-
-            sourceFiles.addAll(
-                    new PropertiesParser().parse(
-                            Stream.concat(project.getBuild().getResources().stream(), project.getBuild().getTestResources().stream())
-                                    .map(Resource::getTargetPath)
-                                    .filter(Objects::nonNull)
-                                    .filter(it -> it.endsWith(".properties"))
-                                    .map(Paths::get)
-                                    .collect(toList()),
-                            project.getBasedir().toPath())
-            );
-
-//            File localRepo = new File(new File(project.getBuild().getOutputDirectory(), "rewrite"), ".m2");
-//            if (localRepo.mkdirs()) {
-//                sourceFiles.addAll(
-//                        MavenParser.builder()
-//                                .localRepository(localRepo)
-//                                .remoteRepositories(project.getRepositories().stream()
-//                                        .map(repo -> new RemoteRepository.Builder("central", "default",
-//                                                "https://repo1.maven.org/maven2/").build())
-//                                        .dependencies(Collectors.toList())
-//                                )
-//                                .build().parse(singletonList(project.getFile().toPath()), project.getBasedir().toPath())
-//                );
-//            }
-
-            return new Refactor().visit(visitors).setMeterRegistry(meterRegistry).fix(sourceFiles);
-        }
-    }
-
-    private List<Path> listJavaSources(String sourceDirectory) throws MojoExecutionException {
-        File sourceDirectoryFile = new File(sourceDirectory);
-        if (!sourceDirectoryFile.exists()) {
-            return emptyList();
-        }
-
-        Path sourceRoot = sourceDirectoryFile.toPath();
-        try {
-            return Files.walk(sourceRoot)
-                    .filter(f -> !Files.isDirectory(f) && f.toFile().getName().endsWith(".java"))
-                    .collect(toList());
-        } catch (IOException e) {
-            throw new MojoExecutionException("Unable to list Java source files", e);
-        }
-    }
-}
+package org.openrewrite.maven;
+
+import io.micrometer.core.instrument.MeterRegistry;
+import org.apache.maven.model.Resource;
+import org.apache.maven.plugin.AbstractMojo;
+import org.apache.maven.plugin.MojoExecutionException;
+import org.apache.maven.plugins.annotations.Parameter;
+import org.apache.maven.project.MavenProject;
+import org.openrewrite.*;
+import org.openrewrite.config.YamlResourceLoader;
+import org.openrewrite.java.JavaParser;
+import org.openrewrite.java.style.ImportLayoutStyle;
+import org.openrewrite.properties.PropertiesParser;
+import org.openrewrite.yaml.YamlParser;
+
+import java.io.File;
+import java.io.FileInputStream;
+import java.io.IOException;
+import java.nio.file.Files;
+import java.nio.file.Path;
+import java.nio.file.Paths;
+import java.util.*;
+import java.util.stream.Stream;
+
+import static java.util.Collections.emptyList;
+import static java.util.stream.Collectors.toList;
+import static java.util.stream.Collectors.toSet;
+
+public abstract class AbstractRewriteMojo extends AbstractMojo {
+    @Parameter(property = "configLocation", defaultValue = "rewrite.yml")
+    String configLocation;
+
+    @Parameter(defaultValue = "${project}", readonly = true, required = true)
+    protected MavenProject project;
+
+    @Parameter(property = "activeRecipes")
+    String activeRecipes;
+
+    @Parameter(property = "metricsUri")
+    private String metricsUri;
+
+    @Parameter(property = "metricsUsername")
+    private String metricsUsername;
+
+    @Parameter(property = "metricsPassword")
+    private String metricsPassword;
+
+    @Parameter(property = "recipes")
+    private List<MavenRecipeConfiguration> recipes;
+
+    protected RefactorPlan plan() throws MojoExecutionException {
+        RefactorPlan.Builder plan = RefactorPlan.builder()
+                .compileClasspath(project.getArtifacts().stream()
+                        .map(d -> d.getFile().toPath())
+                        .collect(toList()))
+                .scanResources()
+                .scanUserHome();
+
+        if (recipes != null) {
+            recipes.forEach(recipe -> plan.loadRecipe(recipe.toRecipeConfiguration()));
+        }
+
+        File rewriteConfig = new File(project.getBasedir() + "/" + configLocation);
+        if (rewriteConfig.exists()) {
+            try (FileInputStream is = new FileInputStream(rewriteConfig)) {
+                YamlResourceLoader resourceLoader = new YamlResourceLoader(is);
+                plan.loadRecipes(resourceLoader);
+                plan.loadVisitors(resourceLoader);
+            } catch (IOException e) {
+                throw new MojoExecutionException("Unable to load rewrite configuration", e);
+            }
+        }
+
+        return plan.build();
+    }
+
+    protected Collection<Change> listChanges() throws MojoExecutionException {
+        try (MeterRegistryProvider meterRegistryProvider = new MeterRegistryProvider(getLog(),
+                metricsUri, metricsUsername, metricsPassword)) {
+            MeterRegistry meterRegistry = meterRegistryProvider.registry();
+
+            if(activeRecipes == null || activeRecipes.isEmpty()) {
+                return emptyList();
+            }
+            RefactorPlan plan = plan();
+            Set<String> recipes = Arrays.stream(activeRecipes.split(","))
+                    .map(String::trim)
+                    .collect(toSet());
+
+            Collection<RefactorVisitor<?>> visitors = plan.visitors(recipes);
+
+            List<SourceFile> sourceFiles = new ArrayList<>();
+            List<Path> javaSources = new ArrayList<>();
+            javaSources.addAll(listJavaSources(project.getBuild().getSourceDirectory()));
+            javaSources.addAll(listJavaSources(project.getBuild().getTestSourceDirectory()));
+
+            List<Path> dependencies = project.getArtifacts().stream()
+                    .map(d -> d.getFile().toPath())
+                    .collect(toList());
+
+            ImportLayoutStyle importLayoutStyle = plan.style(ImportLayoutStyle.class, recipes);
+            sourceFiles.addAll(JavaParser.fromJavaVersion()
+                    .importStyle(importLayoutStyle)
+                    .classpath(dependencies)
+                    .logCompilationWarningsAndErrors(false)
+                    .meterRegistry(meterRegistry)
+                    .build()
+                    .parse(javaSources, project.getBasedir().toPath()));
+
+            sourceFiles.addAll(
+                    new YamlParser().parse(
+                            Stream.concat(project.getBuild().getResources().stream(), project.getBuild().getTestResources().stream())
+                                    .map(Resource::getTargetPath)
+                                    .filter(Objects::nonNull)
+                                    .filter(it -> it.endsWith(".yml") || it.endsWith(".yaml"))
+                                    .map(Paths::get)
+                                    .collect(toList()),
+                            project.getBasedir().toPath())
+            );
+
+            sourceFiles.addAll(
+                    new PropertiesParser().parse(
+                            Stream.concat(project.getBuild().getResources().stream(), project.getBuild().getTestResources().stream())
+                                    .map(Resource::getTargetPath)
+                                    .filter(Objects::nonNull)
+                                    .filter(it -> it.endsWith(".properties"))
+                                    .map(Paths::get)
+                                    .collect(toList()),
+                            project.getBasedir().toPath())
+            );
+
+//            File localRepo = new File(new File(project.getBuild().getOutputDirectory(), "rewrite"), ".m2");
+//            if (localRepo.mkdirs()) {
+//                sourceFiles.addAll(
+//                        MavenParser.builder()
+//                                .localRepository(localRepo)
+//                                .remoteRepositories(project.getRepositories().stream()
+//                                        .map(repo -> new RemoteRepository.Builder("central", "default",
+//                                                "https://repo1.maven.org/maven2/").build())
+//                                        .dependencies(Collectors.toList())
+//                                )
+//                                .build().parse(singletonList(project.getFile().toPath()), project.getBasedir().toPath())
+//                );
+//            }
+
+            return new Refactor().visit(visitors).setMeterRegistry(meterRegistry).fix(sourceFiles);
+        }
+    }
+
+    private List<Path> listJavaSources(String sourceDirectory) throws MojoExecutionException {
+        File sourceDirectoryFile = new File(sourceDirectory);
+        if (!sourceDirectoryFile.exists()) {
+            return emptyList();
+        }
+
+        Path sourceRoot = sourceDirectoryFile.toPath();
+        try {
+            return Files.walk(sourceRoot)
+                    .filter(f -> !Files.isDirectory(f) && f.toFile().getName().endsWith(".java"))
+                    .collect(toList());
+        } catch (IOException e) {
+            throw new MojoExecutionException("Unable to list Java source files", e);
+        }
+    }
+}