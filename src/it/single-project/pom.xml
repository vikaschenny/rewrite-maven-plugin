--- conflicted
+++ resolved
@@ -1,62 +1,55 @@
-<?xml version="1.0" encoding="UTF-8"?>
-<project xmlns="http://maven.apache.org/POM/4.0.0" xmlns:xsi="http://www.w3.org/2001/XMLSchema-instance"
-         xsi:schemaLocation="http://maven.apache.org/POM/4.0.0 http://maven.apache.org/xsd/maven-4.0.0.xsd">
-    <modelVersion>4.0.0</modelVersion>
-
-    <groupId>org.openrewrite.maven</groupId>
-    <artifactId>single-project</artifactId>
-    <version>0.1.0-SNAPSHOT</version>
-
-    <dependencies>
-        <dependency>
-            <groupId>com.google.guava</groupId>
-            <artifactId>guava</artifactId>
-            <version>29.0-jre</version>
-        </dependency>
-    </dependencies>
-
-    <build>
-        <plugins>
-            <plugin>
-                <groupId>@project.groupId@</groupId>
-                <artifactId>@project.artifactId@</artifactId>
-                <version>@project.version@</version>
-                <configuration>
-                    <metricsUri>LOG</metricsUri>
-                    <metrics>
-                        <tags>
-                            <tag>
-                                <key>project</key>
-                                <value>${project.name}</value>
-                            </tag>
-                            <tag>
-                                <key>team</key>
-                                <value>myteam</value>
-                            </tag>
-                        </tags>
-                    </metrics>
-<<<<<<< HEAD
-                    <activeProfiles>org.openrewrite.checkstyle</activeProfiles>
-                    <recipes>
-                        <recipe>
-                            <name>org.openrewrite.checkstyle</name>
-=======
-                    <activeRecipes>checkstyle</activeRecipes>
-                    <recipes>
-                        <recipe>
-                            <name>checkstyle</name>
->>>>>>> 49231566
-                            <configure>
-                                <property>
-                                    <visitor>org.openrewrite.checkstyle.*</visitor>
-                                    <key>configFile</key>
-                                    <value>${project.basedir}/checkstyle.xml</value>
-                                </property>
-                            </configure>
-                        </recipe>
-                    </recipes>
-                </configuration>
-            </plugin>
-        </plugins>
-    </build>
-</project>
+<?xml version="1.0" encoding="UTF-8"?>
+<project xmlns="http://maven.apache.org/POM/4.0.0" xmlns:xsi="http://www.w3.org/2001/XMLSchema-instance"
+         xsi:schemaLocation="http://maven.apache.org/POM/4.0.0 http://maven.apache.org/xsd/maven-4.0.0.xsd">
+    <modelVersion>4.0.0</modelVersion>
+
+    <groupId>org.openrewrite.maven</groupId>
+    <artifactId>single-project</artifactId>
+    <version>0.1.0-SNAPSHOT</version>
+
+    <dependencies>
+        <dependency>
+            <groupId>com.google.guava</groupId>
+            <artifactId>guava</artifactId>
+            <version>29.0-jre</version>
+        </dependency>
+    </dependencies>
+
+    <build>
+        <plugins>
+            <plugin>
+                <groupId>@project.groupId@</groupId>
+                <artifactId>@project.artifactId@</artifactId>
+                <version>@project.version@</version>
+                <configuration>
+                    <metricsUri>LOG</metricsUri>
+                    <metrics>
+                        <tags>
+                            <tag>
+                                <key>project</key>
+                                <value>${project.name}</value>
+                            </tag>
+                            <tag>
+                                <key>team</key>
+                                <value>myteam</value>
+                            </tag>
+                        </tags>
+                    </metrics>
+                    <activeRecipes>org.openrewrite.checkstyle</activeRecipes>
+                    <recipes>
+                        <recipe>
+                            <name>org.openrewrite.checkstyle</name>
+                            <configure>
+                                <property>
+                                    <visitor>org.openrewrite.checkstyle.*</visitor>
+                                    <key>configFile</key>
+                                    <value>${project.basedir}/checkstyle.xml</value>
+                                </property>
+                            </configure>
+                        </recipe>
+                    </recipes>
+                </configuration>
+            </plugin>
+        </plugins>
+    </build>
+</project>